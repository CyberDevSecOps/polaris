--- conflicted
+++ resolved
@@ -25,15 +25,9 @@
 
 const exemptionAnnotationKey = "polaris.fairwinds.com/exempt"
 
-<<<<<<< HEAD
 // ValidateController validates a single controller, returns a Result.
-func ValidateController(ctx context.Context, conf *conf.Configuration, controller kube.GenericWorkload) (Result, error) {
-	podResult, err := ValidatePod(ctx, conf, controller)
-=======
-// ValidateController validates a single controller, returns a ControllerResult.
-func ValidateController(conf *conf.Configuration, controller kube.GenericWorkload) (ControllerResult, error) {
+func ValidateController(conf *conf.Configuration, controller kube.GenericWorkload) (Result, error) {
 	podResult, err := ValidatePod(conf, controller)
->>>>>>> ef4f5aea
 	if err != nil {
 		return Result{}, err
 	}
@@ -57,11 +51,7 @@
 
 // ValidateControllers validates that each deployment conforms to the Polaris config,
 // builds a list of ResourceResults organized by namespace.
-<<<<<<< HEAD
-func ValidateControllers(ctx context.Context, config *conf.Configuration, kubeResources *kube.ResourceProvider) ([]Result, error) {
-=======
-func ValidateControllers(config *conf.Configuration, kubeResources *kube.ResourceProvider) ([]ControllerResult, error) {
->>>>>>> ef4f5aea
+func ValidateControllers(config *conf.Configuration, kubeResources *kube.ResourceProvider) ([]Result, error) {
 	controllersToAudit := kubeResources.Controllers
 
 	results := []Result{}
